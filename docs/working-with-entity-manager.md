# What is EntityManager

Using `EntityManager` you can manage (insert, update, delete, load, etc.) any entity. 
EntityManager is just like a collection of all entity repositories in a single place.
 
You can access the entity manager via `getManager()` or from `Connection`.
Example how to use it:
 
```typescript
import {getManager} from "typeorm";
import {User} from "./entity/User";

const entityManager = getManager(); // you can also get it via getConnection().manager
<<<<<<< HEAD
const user = await entityManager.findOne(User, 1);
=======
const user = await entityManager.findOneById(User, 1);
>>>>>>> c3dab948
user.name = "Umed";
await entityManager.save(user);
```<|MERGE_RESOLUTION|>--- conflicted
+++ resolved
@@ -11,11 +11,7 @@
 import {User} from "./entity/User";
 
 const entityManager = getManager(); // you can also get it via getConnection().manager
-<<<<<<< HEAD
 const user = await entityManager.findOne(User, 1);
-=======
-const user = await entityManager.findOneById(User, 1);
->>>>>>> c3dab948
 user.name = "Umed";
 await entityManager.save(user);
 ```